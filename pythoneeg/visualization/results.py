# Standard library imports
import os
import copy
import glob
import json
import re
import time
import warnings
from datetime import datetime
from pathlib import Path
from typing import Literal
import tempfile
import logging

# Third party imports
# import cmasher as cmr
import numpy as np
import pandas as pd
from scipy.stats import zscore
import dask
import dask.dataframe as dd
import dask.array as da
from dask import delayed
from tqdm import tqdm
import h5py
import spikeinterface as si
import mne
from django.utils.text import slugify

# Local imports
from .. import constants
from .. import core
from ..core import FragmentAnalyzer, get_temp_directory

class AnimalFeatureParser:
    # REVIEW make this a utility function and refactor across codebase?
    def _average_feature(self, df:pd.DataFrame, colname:str, weightsname:str|None='duration'):
        column = df[colname]
        if weightsname is None:
            weights = np.ones(column.size)
        else:
            weights = df[weightsname]
        colitem = column.iloc[0]

        match colname: # NOTE refactor this to use constants
            case 'rms' | 'ampvar' | 'psdtotal' | 'pcorr' | 'nspike' | \
                'logrms' | 'logampvar' | 'logpsdtotal' | 'lognspike':
                col_agg = np.stack(column, axis=-1)
            case 'psdslope':
                col_agg = np.array([*column.tolist()])
                col_agg = col_agg.transpose(1, 2, 0)
            case 'cohere' | 'psdband' | 'psdfrac' | \
                'logpsdband' | 'logpsdfrac':
                col_agg = {k : np.stack([d[k] for d in column], axis=-1) for k in colitem.keys()}
            case 'psd':
                col_agg = np.stack([x[1] for x in column], axis=-1)
                col_agg = (colitem[0], col_agg)
            case _:
                raise TypeError(f"Unrecognized type in column {colname}: {colitem}")

        if type(col_agg) is dict:
            avg = {k:core.nanaverage(v, axis=-1, weights=weights) for k,v in col_agg.items()}
        elif type(col_agg) is tuple:
            if colname == 'psd':
                avg = (col_agg[0], core.nanaverage(col_agg[1], axis=-1, weights=weights))
            else:
                avg = None
        elif np.isnan(col_agg).all():
            avg = np.nan
        else:
            avg = core.nanaverage(col_agg, axis=-1, weights=weights)
        return avg
    

class AnimalOrganizer(AnimalFeatureParser):

    def __init__(self, 
                 base_folder_path, 
                 anim_id: str, 
                 day_sep:str|None = None,
                 mode: Literal["nest", "concat", "base", "noday"] = "concat", 
                 assume_from_number=False,
                 skip_days: list[str] = [], 
                 truncate:bool|int=False,
                 lro_kwargs: dict = {}) -> None:

        """
        AnimalOrganizer is used to organize data from a single animal into a format that can be used for analysis.
        It is used to organize data from a single animal into a format that can be used for analysis.

        Args:
            base_folder_path (str): The path to the base folder of the animal data.
            anim_id (str): The ID of the animal. This should correspond to only one animal.
            day_sep (str, optional): Separator for day in folder name. Set to None or empty string to get all folders. Defaults to None.
            mode (Literal["nest", "concat", "base", "noday"], optional): The mode of the AnimalOrganizer. Defaults to "concat".
                "nest": base_folder_path / animal_id / date_format
                "concat": base_folder_path / animal_id*date_format
                "base": base_folder_path
                "noday": base_folder_path / animal_id
            assume_from_number (bool, optional): Whether to assume the animal ID is a number. Defaults to False.
            skip_days (list[str], optional): The days to skip. Defaults to [].
            truncate (bool|int, optional): Whether to truncate the data. Defaults to False.
            lro_kwargs (dict, optional): Keyword arguments for LongRecordingOrganizer. Defaults to {}.
        """
        
        self.base_folder_path = Path(base_folder_path)
        self.anim_id = anim_id
        self.animal_param = [anim_id]
        self.day_sep = day_sep
        self.read_mode = mode
        self.assume_from_number = assume_from_number

        match mode:
            case 'nest':
                self.bin_folder_pattern = self.base_folder_path / f"*{self.anim_id}*" / '*'
            case 'concat' | 'noday':
                self.bin_folder_pattern = self.base_folder_path / f"*{self.anim_id}*"
                # self.bin_folder_pat = self.base_folder_path / f"*{self.anim_id}*{self.date_format}*"
            case 'base':
                self.bin_folder_pattern = self.base_folder_path
            # case 'noday':
            #     self.bin_folder_pat = self.base_folder_path / f"*{self.anim_id}*"
            case _:
                raise ValueError(f"Invalid mode: {mode}")
            
        self._bin_folders = glob.glob(str(self.bin_folder_pattern))
        # if mode != 'noday':
        #     self.__bin_folders = [x for x in self.__bin_folders if datetime.strptime(Path(x).name, self.date_format)]
        self._bin_folders = [x for x in self._bin_folders if not any(y in x for y in skip_days)]
        self.bin_folder_names = [Path(x).name for x in self._bin_folders]
        logging.info(f"bin_folder_pattern: {self.bin_folder_pattern}")
        logging.info(f"self._bin_folders: {self._bin_folders}")
        logging.info(f"self.bin_folder_names: {self.bin_folder_names}")

        if mode == "noday" and len(self._bin_folders) > 1:
            raise ValueError(f"Animal ID '{self.anim_id}' is not unique, found: {', '.join(self._bin_folders)}")
        elif len(self._bin_folders) == 0:
            raise ValueError(f"No files found for animal ID {self.anim_id}")
        
        self.long_analyzers: list[core.LongRecordingAnalyzer] = []
        self.long_recordings = [core.LongRecordingOrganizer(e, truncate=truncate, **lro_kwargs) for e in self._bin_folders]
        # self.metadatas = [lrec.meta for lrec in self.long_recordings]

        animalday_dicts = [core.parse_path_to_animalday(e, animal_param=self.animal_param, day_sep=self.day_sep, mode=self.read_mode) for e in self._bin_folders]
        self.animaldays = [x['animalday'] for x in animalday_dicts]
        logging.info(f"self.animaldays: {self.animaldays}")

        genotypes = [x['genotype'] for x in animalday_dicts]
        if len(set(genotypes)) > 1:
            warnings.warn(f"Inconsistent genotypes in {genotypes}")
        self.genotype = genotypes[0]

        channel_names = [x.channel_names for x in self.long_recordings]
        if len(set([" ".join(x) for x in channel_names])) > 1:
            warnings.warn(f"Inconsistent channel names in long_recordings: {channel_names}")
        self.channel_names = channel_names[0]

        animal_ids = [x['animal'] for x in animalday_dicts]
        if len(set(animal_ids)) > 1:
            warnings.warn(f"Inconsistent animal IDs in {animal_ids}")
        self.animal_id = animal_ids[0]

        self.features_df: pd.DataFrame = pd.DataFrame()
        self.features_avg_df: pd.DataFrame = pd.DataFrame()

    def convert_colbins_to_rowbins(self, overwrite=False, multiprocess_mode: Literal['dask', 'serial']='serial'):
        for lrec in tqdm(self.long_recordings, desc="Converting column bins to row bins"):
            lrec.convert_colbins_to_rowbins(overwrite=overwrite, multiprocess_mode=multiprocess_mode)

    def convert_rowbins_to_rec(self, multiprocess_mode: Literal['dask', 'serial']='serial'):
        for lrec in tqdm(self.long_recordings, desc="Converting row bins to recs"):
            lrec.convert_rowbins_to_rec(multiprocess_mode=multiprocess_mode)

    def cleanup_rec(self):
        for lrec in self.long_recordings:
            lrec.cleanup_rec()

    def compute_windowed_analysis(self, 
                                  features: list[str], 
                                  exclude: list[str]=['nspike', 'lognspike'], 
                                  window_s=4, 
                                  multiprocess_mode: Literal['dask', 'serial']='serial', 
                                  **kwargs):
        """Computes windowed analysis of animal recordings. The data is divided into windows (time bins), then features are extracted from each window. The result is
        formatted to a Dataframe and wrapped into a WindowAnalysisResult object.

        Args:
            features (list[str]): List of features to compute. See individual compute_...() functions for output format
            exclude (list[str], optional): List of features to ignore. Will override the features parameter. Defaults to [].
            window_s (int, optional): Length of each window in seconds. Note that some features break with very short window times. Defaults to 4.

        Raises:
            AttributeError: If a feature's compute_...() function was not implemented, this error will be raised.

        Returns:
            window_analysis_result: a WindowAnalysisResult object
        """
        features = _sanitize_feature_request(features, exclude)

        dataframes = []
        for lrec in self.long_recordings: # Iterate over all long recordings
            logging.info(f"Computing windowed analysis for {lrec.base_folder_path}")
            lan = core.LongRecordingAnalyzer(lrec, fragment_len_s=window_s)
            if lan.n_fragments == 0:
                logging.warning(f"No fragments found for {lrec.base_folder_path}. Skipping.")
                continue

            logging.debug(f"Processing {lan.n_fragments} fragments")
            miniters = int(lan.n_fragments / 100)
            match multiprocess_mode:
                case 'dask':
                    # Save fragments to tempfile
                    tmppath = os.path.join(get_temp_directory(), f"temp_{os.urandom(24).hex()}.h5")
                    
                    # The last fragment is not included because it makes the dask array ragged
                    logging.debug("Converting LongRecording to numpy array")
                    
                    n_fragments_war = max(lan.n_fragments - 1, 1)
                    first_fragment = lan.get_fragment_np(0)
                    np_fragments = np.empty((n_fragments_war,) + first_fragment.shape, dtype=first_fragment.dtype)
                    logging.debug(f"np_fragments.shape: {np_fragments.shape}")
                    for idx in range(n_fragments_war):
                        np_fragments[idx] = lan.get_fragment_np(idx)

                    logging.debug(f"Caching numpy array with h5py in {tmppath}")
                    with h5py.File(tmppath, 'w', libver='latest') as f:
                        f.create_dataset('fragments', 
                                       data=np_fragments,
                                       chunks=True,  # Let h5py auto-chunk, or specify tuple like (1, -1, -1)
                                       maxshape=None,  # Allow dataset to be resizable
                                    #    compression="gzip",  # Use GZIP compression
                                    #    compression_opts=4,  # Compression level 0-9 (higher = more compression but slower)
                                    #    rdcc_nbytes=10 * 1024 * 1024  # 10MB chunk cache
                                       )
                    del np_fragments # cleanup memory

                    # This is not parallelized
                    logging.debug("Processing metadata serially")
                    metadatas = [self._process_fragment_metadata(idx, lan, window_s) for idx in range(n_fragments_war)]

                    # Process fragments in parallel using Dask
                    logging.debug("Processing features in parallel")
                    with h5py.File(tmppath, 'r', libver='latest') as f:
                        np_fragments_reconstruct = da.from_array(f['fragments'], chunks='100 MB') # NOTE allow the user to specify chunk size
                        feature_values = [delayed(FragmentAnalyzer._process_fragment_features_dask)(
                            np_fragments_reconstruct[idx], 
                            lan.f_s, 
                            features, 
                            kwargs
                        ) for idx in range(n_fragments_war)]
                        # del np_fragments_reconstruct # cleanup memory
                        feature_values = dask.compute(*feature_values)
                        f.close() # ensure file is closed

                    # Clean up temp file after processing
                    logging.debug("Cleaning up temp file")
                    try:
                        os.remove(tmppath)
                    except (OSError, FileNotFoundError) as e:
                        logging.warning(f"Failed to remove temporary file {tmppath}: {e}")

                    # Combine metadata and feature values
                    logging.debug("Combining metadata and feature values")
                    meta_df = pd.DataFrame(metadatas)
                    feat_df = pd.DataFrame(feature_values)
                    lan_df = pd.concat([meta_df, feat_df], axis=1)

                case _:
                    logging.debug("Processing serially")
                    lan_df = []
                    for idx in tqdm(range(lan.n_fragments), desc='Processing rows', miniters=miniters):
                        lan_df.append(self._process_fragment_serial(idx, features, lan, window_s, kwargs))

            lan_df = pd.DataFrame(lan_df)
            lan_df.sort_values('timestamp', inplace=True)

            self.long_analyzers.append(lan)
            dataframes.append(lan_df)
        
        self.features_df = pd.concat(dataframes)
        self.features_df.reset_index(inplace=True)

        self.window_analysis_result = WindowAnalysisResult(self.features_df, 
                                                           self.animal_id, 
                                                           self.genotype, 
                                                           self.channel_names, 
                                                           self.assume_from_number)

        return self.window_analysis_result
    
    def compute_spike_analysis(self, multiprocess_mode: Literal['dask', 'serial']='serial'):
        """Compute spike sorting on all long recordings and return a list of SpikeAnalysisResult objects

        Args:
            multiprocess_mode (Literal['dask', 'serial']): Whether to use Dask for parallel processing. Defaults to 'serial'.

        Returns:
            spike_analysis_results: list[SpikeAnalysisResult]. Each SpikeAnalysisResult object corresponds to a LongRecording object,
            typically a different day or recording session.
        """
        sars = []
        lrec_sorts = []
        lrec_recs = []
        recs = [lrec.LongRecording for lrec in self.long_recordings]
        logging.info(f"Sorting {len(recs)} recordings")
        for rec in recs:
            if rec.get_total_samples() == 0:
                logging.warning(f"Skipping {rec.__str__()} because it has no samples")
                sortings, recordings = [], []
            else:
                sortings, recordings = core.MountainSortAnalyzer.sort_recording(rec, multiprocess_mode=multiprocess_mode)
            lrec_sorts.append(sortings)
            lrec_recs.append(recordings)

        if multiprocess_mode == 'dask':
            lrec_sorts = dask.compute(*lrec_sorts)

        lrec_sas = [[si.create_sorting_analyzer(sorting, recording, sparse=False) 
                    for sorting, recording in zip(sortings, recordings)] 
                    for sortings, recordings in zip(lrec_sorts, lrec_recs)]
        sars = [SpikeAnalysisResult(result_sas=sas,
                                    result_mne=None,
                                    animal_id=self.animal_id,
                                    genotype=self.genotype,
                                    animal_day=self.animaldays[i],
                                    bin_folder_name=self.bin_folder_names[i],
                                    metadata=self.long_recordings[i].meta,
                                    channel_names=self.channel_names,
                                    assume_from_number=self.assume_from_number)
                for i, sas in enumerate(lrec_sas)]
        
        self.spike_analysis_results = sars
        return self.spike_analysis_results


    def _process_fragment_serial(self, idx, features, lan: core.LongRecordingAnalyzer, window_s, kwargs: dict):
        row = self._process_fragment_metadata(idx, lan, window_s)
        row.update(self._process_fragment_features(idx, features, lan, kwargs))
        return row
    
    def _process_fragment_metadata(self, idx, lan: core.LongRecordingAnalyzer, window_s):
        row = {}

        lan_folder = lan.LongRecording.base_folder_path
        animalday_dict = core.parse_path_to_animalday(lan_folder, animal_param=self.animal_param, day_sep=self.day_sep, mode=self.read_mode)
        row['animalday'] = animalday_dict['animalday']
        row['animal'] = animalday_dict['animal']
        row['day'] = animalday_dict['day']
        row['genotype'] = animalday_dict['genotype']
        row['duration'] = lan.LongRecording.get_dur_fragment(window_s, idx)
        row['endfile'] = lan.get_file_end(idx)

        frag_dt = lan.LongRecording.get_datetime_fragment(window_s, idx)
        row['timestamp'] = frag_dt
        row['isday'] = core.is_day(frag_dt)

        return row
    
    def _process_fragment_features(self, idx, features, lan: core.LongRecordingAnalyzer, kwargs: dict):
        row = {}
        for feat in features:
            func = getattr(lan, f"compute_{feat}")
            if callable(func):
                row[feat] = func(idx, **kwargs)
            else:
                raise AttributeError(f"Invalid function {func}")
        return row

def _sanitize_feature_request(features: list[str], exclude: list[str]=[]):
    """
    Sanitizes a list of requested features for WindowAnalysisResult

    Args:
        features (list[str]): List of features to include. If "all", include all features in constants.FEATURES except for exclude.
        exclude (list[str], optional): List of features to exclude. Defaults to [].

    Returns:
        list[str]: Sanitized list of features.
    """
    if features == ["all"]:
        feat = copy.deepcopy(constants.FEATURES)
    elif not features:
        raise ValueError("Features cannot be empty")
    else:
        if not all(f in constants.FEATURES for f in features):
            raise ValueError(f"Available features are: {constants.FEATURES}")
        feat = copy.deepcopy(features)
    if exclude is not None:
        for e in exclude:
            try:
                feat.remove(e)
            except ValueError:
                pass
    return feat


class WindowAnalysisResult(AnimalFeatureParser):
    """
    Wrapper for output of windowed analysis. Has useful features like group-wise and global averaging, filtering, and saving
    """
    def __init__(self, result: pd.DataFrame, animal_id:str=None, genotype:str=None, channel_names:list[str]=None, assume_from_number=False) -> None:
        """
        Args:
            result (pd.DataFrame): Result comes from AnimalOrganizer.compute_windowed_analysis()
            animal_id (str, optional): Identifier for the animal where result was computed from. Defaults to None.
            genotype (str, optional): Genotype of animal. Defaults to None.
            channel_names (list[str], optional): List of channel names. Defaults to None.
            assume_channels (bool, optional): If true, assumes channel names according to AnimalFeatureParser.DEFAULT_CHNUM_TO_NAME. Defaults to False.
        """
        self.result = result
        self.animal_id = animal_id
        self.genotype = genotype
        self.channel_names = channel_names
        self.assume_from_number = assume_from_number

        self.__update_instance_vars()

        print(f"Channel names: \t{self.channel_names}")
        print(f"Channel abbreviations: \t{self.channel_abbrevs}")

    def __str__(self) -> str:
        return f"{self.animaldays}"
    
    def __update_instance_vars(self):
        """Run after updating self.result, or other init values
        """
        self._feature_columns = [x for x in self.result.columns if x in constants.FEATURES]
        self._nonfeature_columns = [x for x in self.result.columns if x not in constants.FEATURES]
        self.animaldays = self.result.loc[:, "animalday"].unique()
        
        # REVIEW channel_names might be full names, or might be abbreviations according to reorder function. 
        # You are supposed to rename reorder based on the abbreviation. If renaming reordering on custom (variable) channel
        # names, thats just reinventing the wheel. Those abbreviations should work.

        # But then will setting abbreviations = channel_names break anything?

        # Also should parse_chname_to_abbrev map abbreviations to themselves? What if there was a workaround for that?
        self.channel_abbrevs = [core.parse_chname_to_abbrev(x, assume_from_number=self.assume_from_number) for x in self.channel_names]

    def reorder_and_pad_channels(self, target_channels: list[str], use_abbrevs: bool = True, inplace: bool = True) -> pd.DataFrame:
        """Reorder and pad channels to match a target channel list.
        
        This method ensures that the data has a consistent channel order and structure
        by reordering existing channels and padding missing channels with NaNs.
        
        Args:
            target_channels (list[str]): List of target channel names to match
            use_abbrevs (bool, optional): If True, target channel names are read as channel abbreviations instead of channel names. Defaults to True.
            inplace (bool, optional): If True, modify the result in place. Defaults to True.
        Returns:
            pd.DataFrame: DataFrame with reordered and padded channels
        """
        duplicates = [ch for ch in target_channels if target_channels.count(ch) > 1]
        if duplicates:
            raise ValueError(f"Target channels must be unique. Found duplicates: {duplicates}")

        result = self.result.copy()
            
        channel_map = {ch: i for i, ch in enumerate(target_channels)}
        channel_names = self.channel_names if not use_abbrevs else self.channel_abbrevs
        
        valid_channels = [ch for ch in channel_names if ch in channel_map]
        if not valid_channels:
            warnings.warn(f"None of the channel names {channel_names} were found in target channels {target_channels}. Is use_abbrevs correctly set?")
        
        for feature in self._feature_columns:
            match feature:
                case _ if feature in constants.LINEAR_FEATURES + constants.BAND_FEATURES:
                    if feature in constants.BAND_FEATURES:
                        df_bands = pd.DataFrame(result[feature].tolist())
                        vals = np.array(df_bands.values.tolist())
                        vals = vals.transpose((0, 2, 1))
                        keys = df_bands.keys()
                    else:
                        vals = np.array(result[feature].tolist())
                        
                    new_vals = np.full((vals.shape[0], len(target_channels), *vals.shape[2:]), np.nan) # dubious
                    
                    for i, ch in enumerate(channel_names):
                        if ch in channel_map:
                            new_vals[:, channel_map[ch]] = vals[:, i]
                    
                    if feature in constants.BAND_FEATURES:
                        new_vals = new_vals.transpose((0, 2, 1))
                        result[feature] = [dict(zip(keys, vals)) for vals in new_vals]
                    else:
                        result[feature] = [list(x) for x in new_vals]
                        
                case _ if feature in constants.MATRIX_FEATURES:
                    if feature == 'cohere':
                        df_bands = pd.DataFrame(result[feature].tolist())
                        vals = np.array(df_bands.values.tolist())
                        keys = df_bands.keys()
                    else:
                        vals = np.array(result[feature].tolist())
                        
                    logging.debug(f'vals.shape: {vals.shape}')
                    new_shape = list(vals.shape[:-2]) + [len(target_channels), len(target_channels)]
                    new_vals = np.full(new_shape, np.nan)
                    
                    ch1_valid = np.array([ch in channel_map for ch in channel_names])
                    ch2_valid = ch1_valid.copy()
                    valid_pairs = np.logical_and(ch1_valid[:, None], ch2_valid[None, :]) # 2D boolean mask
                    
                    for i, j in zip(*np.where(valid_pairs)):
                        ch1, ch2 = channel_names[i], channel_names[j]
                        new_vals[..., channel_map[ch1], channel_map[ch2]] = vals[..., i, j]

                    triu_mask = np.triu_indices(len(target_channels), k=0)
                    new_vals += new_vals.transpose((*range(new_vals.ndim-2), -1, -2))
                    new_vals[..., triu_mask[0], triu_mask[1]] = 0
                    
                    if feature == 'cohere':
                        result[feature] = [dict(zip(keys, vals)) for vals in new_vals]
                    else:
                        result[feature] = [list(x) for x in new_vals]
                
                case _ if feature in constants.HIST_FEATURES:
                    coords = np.array([x[0] for x in result[feature].tolist()])
                    vals = np.array([x[1] for x in result[feature].tolist()])
                    new_vals = np.full((*vals.shape[0:-1], len(target_channels)), np.nan)
                    
                    for i, ch in enumerate(channel_names):
                        if ch in channel_map:
                            new_vals[:, ..., channel_map[ch]] = vals[:, ..., i]
                            
                    result[feature] = [(coords[i], new_vals[i]) for i in range(len(coords))]

                case _:
                    raise Exception(f"Invalid feature: {feature}")
                    
<<<<<<< HEAD
        if inplace:
            self.result = result
            self.channel_names = target_channels

            self.__update_instance_vars()

            # if not abbrev:
            #     self.channel_abbrevs = [core.parse_chname_to_abbrev(x, assume_from_number=self.assume_from_number) for x in self.channel_names]
            # else:
            #     self.channel_abbrevs = self.channel_names

=======
        logging.debug(f'Old channel names: {self.channel_names}')
        self.channel_names = target_channels
        logging.debug(f'New channel names: {self.channel_names}')
        logging.debug(f'Old channel abbreviations: {self.channel_abbrevs}')
        if not abbrev:
            self.channel_abbrevs = [core.parse_chname_to_abbrev(x, assume_from_number=self.assume_from_number) for x in self.channel_names]
        else:
            self.channel_abbrevs = self.channel_names
        logging.debug(f'New channel abbreviations: {self.channel_abbrevs}')
>>>>>>> 05dda45e
        
        return result

    def read_sars_spikes(self, sars: list['SpikeAnalysisResult'], read_mode: Literal['sa', 'mne']='sa', inplace=True):
        match read_mode:
            case 'sa':
                spikes_all = []
                for sar in sars: # for each continuous recording session
                    spikes_channel = []
                    for i, sa in enumerate(sar.result_sas): # for each channel
                        spike_times = []
                        for unit in sa.sorting.get_unit_ids(): # Flatten units
                            spike_times.extend(sa.sorting.get_unit_spike_train(unit_id=unit).tolist())
                        spike_times = np.array(spike_times) / sa.sorting.get_sampling_frequency()
                        spikes_channel.append(spike_times)
                    spikes_all.append(spikes_channel)
                return self._read_from_spikes_all(spikes_all, inplace=inplace)
            case 'mne':
                raws = [sar.result_mne for sar in sars]
                return self.read_mnes_spikes(raws, inplace=inplace)
            case _:
                raise ValueError(f"Invalid read_mode: {read_mode}")
        
    def read_mnes_spikes(self, raws: list[mne.io.RawArray], inplace=True):
        spikes_all = []
        for raw in raws:
            # each mne is a contiguous recording session
            events, event_id = mne.events_from_annotations(raw)
            event_id = {k.item(): v for k, v in event_id.items()}

            spikes_channel = []
            for channel in raw.ch_names:
                if channel not in event_id.keys():
                    logging.warning(f"Channel {channel} not found in event_id")
                    spikes_channel.append([])
                    continue
                event_id_channel = event_id[channel]
                spike_times = events[events[:, 2] == event_id_channel, 0]
                spike_times = spike_times / raw.info['sfreq']
                spikes_channel.append(spike_times)
            spikes_all.append(spikes_channel)
        return self._read_from_spikes_all(spikes_all, inplace=inplace)
    
    def _read_from_spikes_all(self, spikes_all: list[list[list[float]]], inplace=True):
        # Each groupby animalday is a recording session
        grouped = self.result.groupby('animalday')
        animaldays = grouped.groups.keys()
        logging.debug(f"Animal days: {animaldays}")
        spike_counts = dict(zip(animaldays, spikes_all))
        spike_counts = grouped.apply(lambda x: _bin_spike_df(x, spikes_channel=spike_counts[x.name]))
        spike_counts: pd.Series = spike_counts.explode()

        if spike_counts.size != self.result.shape[0]:
            logging.warning(f"Spike counts size {spike_counts.size} does not match result size {self.result.shape[0]}")

        result = self.result.copy()
        result['nspike'] = spike_counts.tolist()
        result['lognspike'] = list(core._log_transform(np.stack(result['nspike'].tolist(), axis=0)))
        if inplace:
            self.result = result
        return result

    def get_info(self):
        """Returns a formatted string with basic information about the WindowAnalysisResult object"""
        info = []
        info.append(f"feature names: {', '.join(self._feature_columns)}")
        info.append(f"animaldays: {', '.join(self.result['animalday'].unique())}")
        info.append(f"animal_id: {self.result['animal'].unique()[0] if 'animal' in self.result.columns else self.animal_id}")
        info.append(f"genotype: {self.result['genotype'].unique()[0] if 'genotype' in self.result.columns else self.genotype}")
        info.append(f"channel_names: {', '.join(self.channel_names) if self.channel_names else 'None'}")
        
        return "\n".join(info)

    def get_result(self, features: list[str], exclude: list[str]=[], allow_missing=False):
        """Get windowed analysis result dataframe, with helpful filters

        Args:
            features (list[str]): List of features to get from result
            exclude (list[str], optional): List of features to exclude from result; will override the features parameter. Defaults to [].
            allow_missing (bool, optional): If True, will return all requested features as columns regardless if they exist in result. Defaults to False.

        Returns:
            result: pd.DataFrame object with features in columns and windows in rows
        """
        features = _sanitize_feature_request(features, exclude)
        if not allow_missing:
            return self.result.loc[:, self._nonfeature_columns + features]
        else:
            return self.result.reindex(columns=self._nonfeature_columns + features)

    def get_groupavg_result(self, features: list[str], exclude: list[str]=[], df: pd.DataFrame = None, groupby="animalday"):
        """Group result and average within groups. Preserves data structure and shape for each feature.

        Args:
            features (list[str]): List of features to get from result
            exclude (list[str], optional): List of features to exclude from result. Will override the features parameter. Defaults to [].
            df (pd.DataFrame, optional): If not None, this function will use this dataframe instead of self.result. Defaults to None.
            groupby (str, optional): Feature or list of features to group by before averaging. Passed to the `by` parameter in pd.DataFrame.groupby(). Defaults to "animalday".

        Returns:
            grouped_result: result grouped by `groupby` and averaged for each group.
        """
        result_grouped, result_validcols = self.__get_groups(features=features, exclude=exclude, df=df, groupby=groupby)
        features = _sanitize_feature_request(features, exclude)

        avg_results = []
        for f in features:
            if f in result_validcols:
                avg_result_col = result_grouped.apply(self._average_feature, f, "duration", include_groups=False)
                avg_result_col.name = f
                avg_results.append(avg_result_col)
            else:
                logging.warning(f"{f} not calculated, skipping")

        return pd.concat(avg_results, axis=1)

    def __get_groups(self, features: list[str], exclude: list[str]=[], df: pd.DataFrame = None, groupby="animalday"):
        features = _sanitize_feature_request(features, exclude)
        result_win = self.result if df is None else df
        return result_win.groupby(groupby), result_win.columns

    def get_grouprows_result(self, features: list[str], exclude: list[str]=[], df: pd.DataFrame = None,
                            multiindex=["animalday", "animal", "genotype"], include=["duration", "endfile"]):
        features = _sanitize_feature_request(features, exclude)
        result_win = self.result if df is None else df
        result_win = result_win.filter(features + multiindex + include)
        return result_win.set_index(multiindex)

    # NOTE add this info to documentation: False = remove, True = keep. Will need to AND the arrays together to get the final list
    def get_filter_rms_range(self, df:pd.DataFrame=None, z_range=3, **kwargs):
        result = df.copy() if df is not None else self.result.copy()
        z_range = abs(z_range)
        np_rms = np.array(result['rms'].tolist())
        np_rms = np.log(np_rms)
        np_rmsz = zscore(np_rms, axis=0, nan_policy='omit')
        np_rms[(np_rmsz > z_range) | (np_rmsz < -z_range)] = np.nan
        result['rms'] = np_rms.tolist()

        out = np.full(np_rms.shape, True)
        out[(np_rmsz > z_range) | (np_rmsz < -z_range)] = False
        return out

    def get_filter_high_rms(self, df:pd.DataFrame=None, max_rms=3000, **kwargs):
        result = df.copy() if df is not None else self.result.copy()
        np_rms = np.array(result['rms'].tolist())
        np_rmsnan = np_rms.copy()
        np_rmsnan[np_rms > max_rms] = np.nan
        result['rms'] = np_rmsnan.tolist()

        out = np.full(np_rms.shape, True)
        out[np_rms > max_rms] = False
        return out

    def get_filter_high_beta(self, df:pd.DataFrame=None, max_beta=0.25, throw_all=True, **kwargs):
        result = df.copy() if df is not None else self.result.copy()
        df_psdband = pd.DataFrame(result['psdband'].tolist()) # NOTE implement this with psdfrac instead?
        np_beta = np.array(df_psdband['beta'].tolist())
        np_allbands = np.array(df_psdband.values.tolist())
        np_allbands = np_allbands.sum(axis=1)
        np_prop = np_beta / np_allbands

        out = np.full(np_prop.shape, True)
        out[np_prop > max_beta] = False
        out = np.broadcast_to(np.all(out, axis=-1)[:, np.newaxis], out.shape)
        return out

    def get_filter_reject_channels(self, channels: list[str]):
        n_samples = len(self.result)
        n_channels = len(self.channel_abbrevs)
        mask = np.ones((n_samples, n_channels), dtype=bool)
        # Set False for channels to reject
        for ch in channels:
            if ch in self.channel_abbrevs:
                mask[:, self.channel_abbrevs.index(ch)] = False
            else:
                warnings.warn(f"Channel {ch} not found in {self.channel_abbrevs}")
        return mask

    def filter_all(self, df:pd.DataFrame=None,
                   inplace=True, 
                   reject_channels: list[str]=None, 
                   **kwargs):
        filters = [self.get_filter_rms_range, self.get_filter_high_rms, self.get_filter_high_beta]
        filt_bools = []
        # Automatically filter bad windows
        for filt in filters:
            filt_bool = filt(df, **kwargs)
            filt_bools.append(filt_bool)
            logging.info(f"{filt.__name__}:\tfiltered {filt_bool.size - np.count_nonzero(filt_bool)}/{filt_bool.size}")
        # Filter channels manually
        # NOTE add a function that just filters out bad channels separately?
        if reject_channels is not None:
            filt_bools.append(self.get_filter_reject_channels(reject_channels))
            logging.debug(f"Reject channels: {filt_bools[-1]}")
        # Apply all filters
        filt_bool_all = np.prod(np.stack(filt_bools, axis=-1), axis=-1).astype(bool)
        filtered_result = self._apply_filter(filt_bool_all)
        if inplace:
            del self.result
            self.result = filtered_result
        return WindowAnalysisResult(filtered_result,
                                  self.animal_id,
                                  self.genotype, 
                                  self.channel_names,
                                  self.assume_from_number)

    def _apply_filter(self, filter_tfs:np.ndarray):
        result = self.result.copy()
        filter_tfs = np.array(filter_tfs, dtype=bool) # (M fragments, N channels)
        for feat in constants.FEATURES:
            if feat not in result.columns:
                logging.info(f"Skipping {feat} because it is not in result")
                continue
            logging.info(f"Filtering {feat}")
            match feat: # NOTE refactor this to use constants
                case 'rms' | 'ampvar' | 'psdtotal' | 'nspike' | 'logrms' | 'logampvar' | 'logpsdtotal' | 'lognspike':
                    vals = np.array(result[feat].tolist())
                    vals[~filter_tfs] = np.nan
                    result[feat] = vals.tolist()
                case 'psd':
                    # FIXME this breaks at 121821_cohort4_Group1_2mice M4. Presumably the 
                    # WARs are too short maybe and causes inhomogeneity.
                    # Maybe doing this at the WAR level instead of across all WARs will help
                    # Or prefilter out the pathological

                    # Actually I figured it out. The sampling rates have changed between computation passes so WARs have different shapes.
                    # I'll need to rerun at 1000Hz
                    # Also add a check for equal sampling frequency etc. I dont think this is encoded yet
                    coords = np.array([x[0] for x in result[feat].tolist()])
                    vals = np.array([x[1] for x in result[feat].tolist()])
                    mask = np.broadcast_to(filter_tfs[:, np.newaxis, :], vals.shape)
                    vals[~mask] = np.nan
                    outs = [(c, vals[i, :, :]) for i,c in enumerate(coords)]
                    result[feat] = outs
                case 'psdband' | 'psdfrac' | 'logpsdband' | 'logpsdfrac':
                    vals = pd.DataFrame(result[feat].tolist())
                    for colname in vals.columns:
                        v = np.array(vals[colname].tolist())
                        v[~filter_tfs] = np.nan
                        vals[colname] = v.tolist()
                    result[feat] = vals.to_dict('records')
                case 'psdslope':
                    vals = np.array(result[feat].tolist())
                    mask = np.broadcast_to(filter_tfs[:, :, np.newaxis], vals.shape)
                    vals[~mask] = np.nan
                    # vals = [list(map(tuple, x)) for x in vals.tolist()]
                    result[feat] = vals.tolist()
                case 'cohere':
                    vals = pd.DataFrame(result[feat].tolist())
                    shape = np.array(vals.iloc[:, 0].tolist()).shape
                    mask = np.broadcast_to(filter_tfs[:, :, np.newaxis], shape)
                    for colname in vals.columns:
                        v = np.array(vals[colname].tolist())
                        v[~mask] = np.nan
                        v[~mask.transpose(0, 2, 1)] = np.nan
                        vals[colname] = v.tolist()
                    result[feat] = vals.to_dict('records')
                case 'pcorr':
                    vals = np.array(result[feat].tolist())
                    mask = np.broadcast_to(filter_tfs[:, :, np.newaxis], vals.shape)
                    vals[~mask] = np.nan
                    vals[~mask.transpose(0, 2, 1)] = np.nan
                    result[feat] = vals.tolist()
                case _:
                    raise ValueError(f'Unknown feature to filter {feat}')
        return result
    
    def save_pickle_and_json(self, folder: str | Path, make_folder=True, slugify_filebase=True, save_abbrevs_as_chnames=False):
        """Archive window analysis result into the folder specified, as a pickle and json file.

        Args:
            folder (str | Path): Destination folder to save results to
            make_folder (bool, optional): If True, create the folder if it doesn't exist. Defaults to True.
            slugify_filebase (bool, optional): If True, slugify the filebase (replace special characters). Defaults to True.
            save_abbrevs_as_chnames (bool, optional): If True, save the channel abbreviations as the channel names in the json file. Defaults to False.
        """
        folder = Path(folder)
        if make_folder:
            folder.mkdir(parents=True, exist_ok=True)

        if slugify_filebase:
            filebase = folder / slugify(f"{self.animal_id}-{self.genotype}")
        else:
            filebase = folder / f"{self.animal_id}-{self.genotype}"
        filebase = str(filebase)

        self.result.to_pickle(filebase + '.pkl')
        json_dict = {
            'animal_id': self.animal_id,
            'genotype': self.genotype,
            'channel_names': self.channel_abbrevs if save_abbrevs_as_chnames else self.channel_names,
            'assume_from_number': False if save_abbrevs_as_chnames else self.assume_from_number
        }

        with open(filebase + ".json", "w") as f:
            json.dump(json_dict, f, indent=2)


    @classmethod
    def load_pickle_and_json(cls, folder_path=None):
        """Load WindowAnalysisResult from folder

        Args:
            folder_path (str, optional): Path of folder containing one .pkl and .json file each. Defaults to None.
            df_pickle_path (str, optional): Path of .pkl file. If this and folder_path are not None, raises an error. Defaults to None.
            json_path (str, optional): Path of .json file. If this and folder_path are not None, raises an error. Defaults to None.

        Raises:
            ValueError: Both df_pickle_path and json_path must be None if folder_path is provided
            ValueError: Expected exactly one pickle and one json file in folder_path

        Returns:
            result: WindowAnalysisResult object
        """
        if folder_path is not None:
            folder_path = Path(folder_path)
            if not folder_path.exists():
                raise ValueError(f"Folder path {folder_path} does not exist")
            
            pkl_files = list(folder_path.glob('*.pkl'))
            json_files = list(folder_path.glob('*.json'))
            
            if len(pkl_files) != 1 or len(json_files) != 1:
                raise ValueError(f"Expected exactly one pickle and one json file in {folder_path}")
                
            df_pickle_path = pkl_files[0]
            json_path = json_files[0]

        with open(df_pickle_path, 'rb') as f:
            data = pd.read_pickle(f)
        with open(json_path, 'r') as f:
            metadata = json.load(f)
        return cls(data, **metadata)
    
def bin_spike_times(spike_times: list[float], fragment_durations: list[float]) -> list[int]:
    """Bin spike times into counts based on fragment durations.
    
    Args:
        spike_times (list[float]): List of spike timestamps in seconds
        fragment_durations (list[float]): List of fragment durations in seconds
    
    Returns:
        list[int]: List of spike counts per fragment
    """
    # Convert fragment durations to bin edges
    bin_edges = np.cumsum([0] + fragment_durations)
    
    # Use numpy's histogram function to count spikes in each bin
    counts, _ = np.histogram(spike_times, bins=bin_edges)
    
    return counts.tolist()

def _bin_spike_df(df: pd.DataFrame, spikes_channel: list[list[float]]) -> np.ndarray:
        """
        Bins spike times into a matrix of shape (n_windows, n_channels), based on duration of each window in df
        """
        durations = df['duration'].tolist()
        out = np.empty((len(durations), len(spikes_channel)))
        for i, spike_times in enumerate(spikes_channel):
            out[:, i] = bin_spike_times(spike_times, durations)
        return out


class SpikeAnalysisResult(AnimalFeatureParser):
    def __init__(self, result_sas: list[si.SortingAnalyzer], 
                 result_mne: mne.io.RawArray=None,
                 animal_id:str=None, 
                 genotype:str=None, 
                 animal_day:str=None,
                 bin_folder_name:str=None,
                 metadata:core.DDFBinaryMetadata=None,
                 channel_names:list[str]=None, 
                 assume_from_number=False) -> None:
        """
        Args:
            result (list[si.SortingAnalyzer]): Result comes from AnimalOrganizer.compute_spike_analysis(). Each SortingAnalyzer is a single channel.
            animal_id (str, optional): Identifier for the animal where result was computed from. Defaults to None.
            genotype (str, optional): Genotype of animal. Defaults to None.
            channel_names (list[str], optional): List of channel names. Defaults to None.
            assume_channels (bool, optional): If true, assumes channel names according to AnimalFeatureParser.DEFAULT_CHNUM_TO_NAME. Defaults to False.
        """
        self.result_sas = result_sas
        self.result_mne = result_mne
        if (result_mne is None) == (result_sas is None):
            raise ValueError("Exactly one of result_sas or result_mne must be provided")
        self.animal_id = animal_id
        self.genotype = genotype
        self.animal_day = animal_day
        self.bin_folder_name = bin_folder_name
        self.metadata = metadata
        self.channel_names = channel_names
        self.assume_from_number = assume_from_number
        self.channel_abbrevs = [core.parse_chname_to_abbrev(x, assume_from_number=assume_from_number) for x in self.channel_names]

        logging.info(f"Channel names: \t{self.channel_names}")
        logging.info(f"Channel abbreviations: \t{self.channel_abbrevs}")

    def convert_to_mne(self, chunk_len:float=60, save_raw=True) -> mne.io.RawArray:
        if self.result_mne is None:
            result_mne = SpikeAnalysisResult.convert_sas_to_mne(self.result_sas, chunk_len)
            if save_raw:
                self.result_mne = result_mne
            else:
                return result_mne
        return self.result_mne
            

    def save_fif_and_json(self, folder: str | Path,
                          convert_to_mne=True,
                          make_folder=True, 
                          slugify_filebase=True,
                          save_abbrevs_as_chnames=False,
                          overwrite=False):
        """Archive spike analysis result into the folder specified, as a fif and json file.

        Args:
            folder (str | Path): Destination folder to save results to
            convert_to_mne (bool, optional): If True, convert the SortingAnalyzers to a MNE RawArray if self.result_mne is None. Defaults to True.
            make_folder (bool, optional): If True, create the folder if it doesn't exist. Defaults to True.
            slugify_filebase (bool, optional): If True, slugify the filebase (replace special characters). Defaults to True.
            save_abbrevs_as_chnames (bool, optional): If True, save the channel abbreviations as the channel names in the json file. Defaults to False.
            overwrite (bool, optional): If True, overwrite the existing files. Defaults to False.
        """
        if self.result_mne is None:
            if convert_to_mne:
                result_mne = self.convert_to_mne(save_raw=True)
                if result_mne is None:
                    warnings.warn("No SortingAnalyzers found, skipping saving")
                    return
            else:
                raise ValueError("No MNE RawArray found, and convert_to_mne is False. Run convert_to_mne() first.")
        else:
            result_mne = self.result_mne
        
        folder = Path(folder)
        if make_folder:
            folder.mkdir(parents=True, exist_ok=True)

        if slugify_filebase:
            filebase = folder / slugify(f"{self.animal_id}-{self.genotype}-{self.animal_day}")
        else:
            filebase = folder / f"{self.animal_id}-{self.genotype}-{self.animal_day}"
        filebase = str(filebase)
            
        if not overwrite:
            if filebase + '.json' in folder.glob('*.json'):
                raise FileExistsError(f"File {filebase}.json already exists")
            if filebase + '.fif' in folder.glob('*.fif'):
                raise FileExistsError(f"File {filebase}.fif already exists")
        else:
            for f in folder.glob('*'):
                f.unlink()
        result_mne.save(filebase + '-raw.fif', overwrite=overwrite)
        del result_mne

        json_dict = {
            'animal_id': self.animal_id,
            'genotype': self.genotype,
            'animal_day': self.animal_day,
            'bin_folder_name': self.bin_folder_name,
            'metadata': self.metadata.metadata_path,
            'channel_names': self.channel_abbrevs if save_abbrevs_as_chnames else self.channel_names,
            'assume_from_number': False if save_abbrevs_as_chnames else self.assume_from_number
        }
        with open(filebase + ".json", "w") as f:
            json.dump(json_dict, f, indent=2)


    @classmethod
    def load_fif_and_json(cls, folder: str | Path):
        folder = Path(folder)
        if not folder.exists():
            raise ValueError(f"Folder {folder} does not exist")
        
        fif_files = list(folder.glob('*.fif')) # there may be more than 1 fif file
        json_files = list(folder.glob('*.json'))

        if len(json_files) != 1: 
            raise ValueError(f"Expected exactly one json file in {folder}")
        
        fif_path = fif_files[0]
        json_path = json_files[0]

        with open(json_path, 'r') as f:
            data = json.load(f)
        #data['metadata'] = core.DDFBinaryMetadata(data['metadata'])
        data['result_mne'] = mne.io.read_raw_fif(fif_path)
        data['result_sas'] = None
        return cls(**data)


    @staticmethod
    def convert_sas_to_mne(sas: list[si.SortingAnalyzer], chunk_len:float=60) -> mne.io.RawArray:
        """Convert a list of SortingAnalyzers to a MNE RawArray.
        
        Args:
            sas (list[si.SortingAnalyzer]): The list of SortingAnalyzers to convert
            chunk_len (float, optional): The length of the chunks to use for the conversion. Defaults to 60.

        Returns:
            mne.io.RawArray: The converted RawArray, with spikes labeled as annotations
        """
        if len(sas) == 0:
            return None

        # Check that all SortingAnalyzers have the same sampling frequency
        sfreqs = [sa.recording.get_sampling_frequency() for sa in sas]
        if not all(sf == sfreqs[0] for sf in sfreqs):
            raise ValueError(f"All SortingAnalyzers must have the same sampling frequency. Got frequencies: {sfreqs}")
        
        # Preallocate data array
        total_frames = int(sas[0].recording.get_duration() * sfreqs[0])
        n_channels = len(sas)
        data = np.empty((n_channels, total_frames))
        logging.debug(f"Data shape: {data.shape}")
        
        # Fill data array one channel at a time
        for i, sa in enumerate(sas):
            logging.debug(f"Converting channel {i+1} of {n_channels}")
            data[i, :] = SpikeAnalysisResult.convert_sa_to_np(sa, chunk_len)
            
        channel_names = [str(sa.recording.get_channel_ids().item()) for sa in sas]
        logging.debug(f"Channel names: {channel_names}")
        sfreq = sfreqs[0]

        # Extract spike times for each unit and create annotations
        onset = []
        description = []
        for sa in sas:
            for unit_id in sa.sorting.get_unit_ids():
                spike_train = sa.sorting.get_unit_spike_train(unit_id)
                # Convert to seconds and filter to recording duration
                spike_times = spike_train / sa.sorting.get_sampling_frequency()
                mask = spike_times < sa.recording.get_duration()
                spike_times = spike_times[mask]
                
                # Create annotation for each spike
                onset.extend(spike_times)
                description.extend([sa.recording.get_channel_ids().item()] * len(spike_times)) # collapse all units into 1 spike train
        annotations = mne.Annotations(onset, duration=0, description=description)

        info = mne.create_info(ch_names=channel_names, sfreq=sfreq, ch_types='eeg')
        raw = mne.io.RawArray(data=data, info=info)
        raw = raw.set_annotations(annotations)
        return raw


    @staticmethod
    def convert_sa_to_np(sa: si.SortingAnalyzer, chunk_len:float=60) -> np.ndarray:
        """Convert a SortingAnalyzer to an MNE RawArray.
        
        Args:
            sa (si.SortingAnalyzer): The SortingAnalyzer to convert. Must have only 1 channel.
            chunk_len (float, optional): The length of the chunks to use for the conversion. Defaults to 60.
        Returns:
            np.ndarray: The converted traces
        """
        # Check that SortingAnalyzer only has 1 channel
        if len(sa.recording.get_channel_ids()) != 1:
            raise ValueError(f"Expected SortingAnalyzer to have 1 channel, but got {len(sa.recording.get_channel_ids())} channels")
        
        rec = sa.recording
        logging.debug(f"Recording info: {rec}")
        
        # Calculate total number of frames and chunks
        total_frames = int(rec.get_duration() * rec.get_sampling_frequency())
        frames_per_chunk = round(chunk_len * rec.get_sampling_frequency())
        n_chunks = total_frames // frames_per_chunk
        
        traces = np.empty(total_frames)

        for j in range(n_chunks):
            start_frame = j * frames_per_chunk
            if j == n_chunks-1:
                end_frame = total_frames
            else:
                end_frame = (j + 1) * frames_per_chunk
            traces[start_frame:end_frame] = rec.get_traces(start_frame=start_frame,
                                                          end_frame=end_frame,
                                                          return_scaled=True).flatten()
        traces *= 1e-6 # convert from uV to V
        return traces<|MERGE_RESOLUTION|>--- conflicted
+++ resolved
@@ -529,29 +529,16 @@
                 case _:
                     raise Exception(f"Invalid feature: {feature}")
                     
-<<<<<<< HEAD
         if inplace:
             self.result = result
+            
+            logging.debug(f'Old channel names: {self.channel_names}')
             self.channel_names = target_channels
-
+            logging.debug(f'New channel names: {self.channel_names}')
+
+            logging.debug(f'Old channel abbreviations: {self.channel_abbrevs}')
             self.__update_instance_vars()
-
-            # if not abbrev:
-            #     self.channel_abbrevs = [core.parse_chname_to_abbrev(x, assume_from_number=self.assume_from_number) for x in self.channel_names]
-            # else:
-            #     self.channel_abbrevs = self.channel_names
-
-=======
-        logging.debug(f'Old channel names: {self.channel_names}')
-        self.channel_names = target_channels
-        logging.debug(f'New channel names: {self.channel_names}')
-        logging.debug(f'Old channel abbreviations: {self.channel_abbrevs}')
-        if not abbrev:
-            self.channel_abbrevs = [core.parse_chname_to_abbrev(x, assume_from_number=self.assume_from_number) for x in self.channel_names]
-        else:
-            self.channel_abbrevs = self.channel_names
-        logging.debug(f'New channel abbreviations: {self.channel_abbrevs}')
->>>>>>> 05dda45e
+            logging.debug(f'New channel abbreviations: {self.channel_abbrevs}')
         
         return result
 
