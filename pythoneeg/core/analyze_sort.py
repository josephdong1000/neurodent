--- conflicted
+++ resolved
@@ -1,147 +1,3 @@
-<<<<<<< HEAD
-import logging
-import os
-import tempfile
-import warnings
-from pathlib import Path
-from typing import Literal
-
-import dask
-import dask.distributed
-import matplotlib.pyplot as plt
-import numpy as np
-import probeinterface as pi
-import spikeinterface.core as si
-import spikeinterface.preprocessing as spre
-from mountainsort5 import Scheme2SortingParameters, sorting_scheme2
-from mountainsort5.util import create_cached_recording
-
-from .. import constants
-from .utils import _HiddenPrints, get_temp_directory
-
-
-class MountainSortAnalyzer:
-    @staticmethod
-    def sort_recording(
-        recording: si.BaseRecording, plot_probe=False, multiprocess_mode: Literal["dask", "serial"] = "serial"
-    ) -> tuple[list[si.BaseSorting], list[si.BaseRecording]]:
-        """Sort a recording using MountainSort.
-
-        Args:
-            recording (si.BaseRecording): The recording to sort.
-            plot_probe (bool, optional): Whether to plot the probe. Defaults to False.
-            multiprocess_mode (Literal["dask", "serial"], optional): Whether to use dask or serial for multiprocessing. Defaults to "serial".
-
-        Returns:
-            list[si.SortingAnalyzer]: A list of independent sorting analyzers, one for each channel.
-        """
-        logging.debug(f"Sorting recording info: {recording}")
-        logging.debug(f"Sorting recording channel names: {recording.get_channel_ids()}")
-
-        rec = recording.clone()
-        probe = MountainSortAnalyzer._get_dummy_probe(rec)
-        rec = rec.set_probe(probe)
-
-        if plot_probe:
-            _, ax2 = plt.subplots(1, 1)
-            plot_probe(probe, ax=ax2, with_device_index=True, with_contact_id=True)
-            plt.show()
-
-        # Get recordings for sorting and waveforms
-        sort_rec = MountainSortAnalyzer._get_recording_for_sorting(rec)
-        wave_rec = MountainSortAnalyzer._get_recording_for_waveforms(rec)
-
-        # Split recording into separate channels
-        sort_recs = MountainSortAnalyzer._split_recording(sort_rec)
-        wave_recs = MountainSortAnalyzer._split_recording(wave_rec)
-
-        # Run sorting
-        match multiprocess_mode:
-            case "dask":
-                cached_recs = [dask.delayed(MountainSortAnalyzer._cache_recording)(sort_rec) for sort_rec in sort_recs]
-                sortings = [dask.delayed(MountainSortAnalyzer._run_sorting)(cached_rec) for cached_rec in cached_recs]
-            case "serial":
-                cached_recs = [MountainSortAnalyzer._cache_recording(sort_rec) for sort_rec in sort_recs]
-                sortings = [MountainSortAnalyzer._run_sorting(cached_rec) for cached_rec in cached_recs]
-
-        return sortings, wave_recs
-
-    @staticmethod
-    def _get_dummy_probe(recording: si.BaseRecording) -> pi.Probe:
-        linprobe = pi.generate_linear_probe(recording.get_num_channels(), ypitch=40)
-        linprobe.set_device_channel_indices(np.arange(recording.get_num_channels()))
-        linprobe.set_contact_ids(recording.get_channel_ids())
-        return linprobe
-
-    @staticmethod
-    def _get_recording_for_sorting(recording: si.BaseRecording) -> si.BaseRecording:
-        return MountainSortAnalyzer._apply_preprocessing(recording, constants.SORTING_PARAMS)
-
-    @staticmethod
-    def _get_recording_for_waveforms(recording: si.BaseRecording) -> si.BaseRecording:
-        return MountainSortAnalyzer._apply_preprocessing(recording, constants.WAVEFORM_PARAMS)
-
-    @staticmethod
-    def _apply_preprocessing(recording: si.BaseRecording, params: dict) -> si.BaseRecording:
-        rec = recording.clone()
-
-        if params["notch_freq"]:
-            rec = spre.notch_filter(rec, freq=params["notch_freq"], q=100)
-        if params["common_ref"]:
-            rec = spre.common_reference(rec)
-        if params["scale"]:
-            rec = spre.scale(rec, gain=params["scale"])  # Scaling for whitening to work properly
-        if params["whiten"]:
-            rec = spre.whiten(rec)
-
-        if params["freq_min"] and not params["freq_max"]:
-            rec = spre.highpass_filter(rec, freq_min=params["freq_min"], ftype="bessel")
-        elif params["freq_min"] and params["freq_max"]:
-            rec = spre.bandpass_filter(rec, freq_min=params["freq_min"], freq_max=params["freq_max"], ftype="bessel")
-        elif not params["freq_min"] and params["freq_max"]:
-            rec = spre.bandpass_filter(
-                rec, freq_min=0.1, freq_max=params["freq_max"], ftype="bessel"
-            )  # Spike Interface doesn't have a lowpass filter
-
-        return rec
-
-    @staticmethod
-    def _split_recording(recording: si.BaseRecording) -> list[si.BaseRecording]:
-        rec_preps = []
-        for channel_id in recording.get_channel_ids():
-            rec_preps.append(recording.clone().select_channels([channel_id]))
-        return rec_preps
-
-    @staticmethod
-    def _cache_recording(recording: si.BaseRecording) -> si.BaseRecording:
-        temp_dir = get_temp_directory() / os.urandom(24).hex()
-        # dask.distributed.print(f"Caching recording to {temp_dir}")
-        os.makedirs(temp_dir)
-        cached_rec = create_cached_recording(recording.clone(), folder=temp_dir, chunk_duration="60s")
-        cached_rec = spre.astype(cached_rec, dtype=constants.GLOBAL_DTYPE)
-        return cached_rec
-
-    @staticmethod
-    def _run_sorting(recording: si.BaseRecording) -> si.BaseSorting:
-        # Confusingly, the snippet_T1 and snippet_T2 parameters in MS are in samples, not seconds
-        snippet_T1 = constants.SCHEME2_SORTING_PARAMS["snippet_T1"]
-        snippet_T2 = constants.SCHEME2_SORTING_PARAMS["snippet_T2"]
-        snippet_T1_samples = round(recording.get_sampling_frequency() * snippet_T1)
-        snippet_T2_samples = round(recording.get_sampling_frequency() * snippet_T2)
-
-        sort_params = Scheme2SortingParameters(
-            phase1_detect_channel_radius=constants.SCHEME2_SORTING_PARAMS["phase1_detect_channel_radius"],
-            detect_channel_radius=constants.SCHEME2_SORTING_PARAMS["detect_channel_radius"],
-            snippet_T1=snippet_T1_samples,
-            snippet_T2=snippet_T2_samples,
-        )
-
-        # dask.distributed.print(f"recording.dtype: {recording.dtype}")
-        with _HiddenPrints():
-            sorting = sorting_scheme2(recording=recording, sorting_parameters=sort_params)
-
-        return sorting
-=======
 import logging
 import os
 import tempfile
@@ -284,5 +140,4 @@
         with _HiddenPrints():
             sorting = sorting_scheme2(recording=recording, sorting_parameters=sort_params)
 
-        return sorting
->>>>>>> 14810982
+        return sorting