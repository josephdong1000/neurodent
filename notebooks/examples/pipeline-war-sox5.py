--- conflicted
+++ resolved
@@ -27,12 +27,7 @@
 cluster_window = SLURMCluster(
         cores=20,
         memory='100GB',
-<<<<<<< HEAD
         walltime='48:00:00',
-=======
-        # processes=1,
-        walltime='12:00:00',
->>>>>>> cc6230a3
         interface=None,
         scheduler_options={'interface': 'eth1'}, # Look at `nmcli dev status` to find the correct interface
         job_extra_directives=['--output=/dev/null',
@@ -79,7 +74,6 @@
 
         # SECTION 2: Make WAR
         with Client(cluster_window) as client:
-<<<<<<< HEAD
             client.upload_file(str(packageroot / 'pythoneeg.tar.gz'))
 
             # SECTION 1: Find bin files
@@ -91,9 +85,6 @@
                                                     'multiprocess_mode': 'dask',
                                                     'overwrite_rowbins': True}
             )
-=======
-            client.upload_file(str(base_folder / 'pythoneeg.zip'))
->>>>>>> cc6230a3
             
             ao.convert_colbins_to_rowbins(overwrite=True, multiprocess_mode='dask')
             ao.convert_rowbins_to_rec(multiprocess_mode='dask') # paralleization breaks if not enough memory
@@ -114,9 +105,5 @@
         del sars
 
 """
-<<<<<<< HEAD
 sbatch --mem 300G -c 4 -t 48:00:00 /mnt/isilon/marsh_single_unit/PythonEEG/notebooks/examples/pipeline.sh /mnt/isilon/marsh_single_unit/PythonEEG/notebooks/examples/pipeline-war-sox5.py
-=======
-sbatch --mem 200G -c 4 -t 48:00:00 /mnt/isilon/marsh_single_unit/PythonEEG/notebooks/examples/pipeline.sh /mnt/isilon/marsh_single_unit/PythonEEG/notebooks/examples/pipeline-war-sox5.py
->>>>>>> cc6230a3
 """